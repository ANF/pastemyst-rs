--- conflicted
+++ resolved
@@ -21,10 +21,6 @@
 * Ability to edit pastes. (not fully done)
 * Renamed some modules.
 * Ability to delete pastes.
-<<<<<<< HEAD
 * Added list of constants that have pastemyst's supported languages.
 * Ability to check if user exists
-* Ability to get users
-=======
-* Added list of constants that have pastemyst's supported languages.
->>>>>>> 16234ded
+* Ability to get users